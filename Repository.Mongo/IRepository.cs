﻿using System;
using System.Threading.Tasks;
using System.Linq.Expressions;
using System.Collections.Generic;
// Nuget MongoDB
using MongoDB.Driver;

namespace Repository.Mongo
{
    /// <summary>
    /// mongo based repository interface
    /// </summary>
    /// <typeparam name="T"></typeparam>
    public interface IRepository<T> where T : IEntity
    {
        #region MongoSpecific

        /// <summary>
        /// mongo collection
        /// </summary>
        IMongoCollection<T> Collection { get; }

        /// <summary>
        /// filter for collection
        /// </summary>
        FilterDefinitionBuilder<T> Filter { get; }

        /// <summary>
        /// projector for collection
        /// </summary>
        ProjectionDefinitionBuilder<T> Project { get; }

        /// <summary>
        /// updater for collection
        /// </summary>
        UpdateDefinitionBuilder<T> Updater { get; }

        #endregion MongoSpecific

        #region CRUD

        #region Delete

        /// <summary>
        /// delete by id
        /// </summary>
        /// <param name="id">id</param>
        bool Delete(string id);


        /// <summary>
        /// delete entity
        /// </summary>
        /// <param name="entity">entity</param>
        bool Delete(T entity);

        /// <summary>
        /// delete items with filter
        /// </summary>
        /// <param name="filter">expression filter</param>
        bool Delete(Expression<Func<T, bool>> filter);

        /// <summary>
        /// delete all documents
        /// </summary>
        bool DeleteAll();

        /// <summary>
        /// delete by id
        /// </summary>
        /// <param name="id">id</param>
        Task<bool> DeleteAsync(string id);

        /// <summary>
        /// delete entity
        /// </summary>
        /// <param name="entity">entity</param>
        Task<bool> DeleteAsync(T entity);

        /// <summary>
        /// delete items with filter
        /// </summary>
        /// <param name="filter">expression filter</param>
        Task<bool> DeleteAsync(Expression<Func<T, bool>> filter);

        /// <summary>
        /// delete all documents
        /// </summary>
        Task<bool> DeleteAllAsync();
        #endregion Delete

        #region Find

        /// <summary>
        /// find entities
        /// </summary>
        /// <param name="filter">filter definition</param>
        /// <returns>collection of entity</returns>
        IEnumerable<T> Find(FilterDefinition<T> filter);

        /// <summary>
        /// find entities
        /// </summary>
        /// <param name="filter">expression filter</param>
        /// <returns>collection of entity</returns>
        IEnumerable<T> Find(Expression<Func<T, bool>> filter);

        /// <summary>
        /// find entities with paging
        /// </summary>
        /// <param name="filter">expression filter</param>
        /// <param name="pageIndex">page index, based on 0</param>
        /// <param name="size">number of items in page</param>
        /// <returns>collection of entity</returns>
        IEnumerable<T> Find(Expression<Func<T, bool>> filter, int pageIndex, int size);

        /// <summary>
        /// find entities with paging and ordering
        /// default ordering is descending
        /// </summary>
        /// <param name="filter">expression filter</param>
        /// <param name="order">ordering parameters</param>
        /// <param name="pageIndex">page index, based on 0</param>
        /// <param name="size">number of items in page</param>
        /// <returns>collection of entity</returns>
        IEnumerable<T> Find(Expression<Func<T, bool>> filter, Expression<Func<T, object>> order, int pageIndex, int size);

        /// <summary>
        /// find entities with paging and ordering in direction
        /// </summary>
        /// <param name="filter">expression filter</param>
        /// <param name="order">ordering parameters</param>
        /// <param name="pageIndex">page index, based on 0</param>
        /// <param name="size">number of items in page</param>
        /// <param name="isDescending">ordering direction</param>
        /// <returns>collection of entity</returns>
        IEnumerable<T> Find(Expression<Func<T, bool>> filter, Expression<Func<T, object>> order, int pageIndex, int size, bool isDescending);

        #endregion Find

        #region FindAll

        /// <summary>
        /// fetch all items in collection
        /// </summary>
        /// <returns>collection of entity</returns>
        IEnumerable<T> FindAll();

        /// <summary>
        /// fetch all items in collection with paging
        /// </summary>
        /// <param name="pageIndex">page index, based on 0</param>
        /// <param name="size">number of items in page</param>
        /// <returns>collection of entity</returns>
        IEnumerable<T> FindAll(int pageIndex, int size);

        /// <summary>
        /// fetch all items in collection with paging and ordering
        /// default ordering is descending
        /// </summary>
        /// <param name="order">ordering parameters</param>
        /// <param name="pageIndex">page index, based on 0</param>
        /// <param name="size">number of items in page</param>
        /// <returns>collection of entity</returns>
        IEnumerable<T> FindAll(Expression<Func<T, object>> order, int pageIndex, int size);

        /// <summary>
        /// fetch all items in collection with paging and ordering in direction
        /// </summary>
        /// <param name="order">ordering parameters</param>
        /// <param name="pageIndex">page index, based on 0</param>
        /// <param name="size">number of items in page</param>
        /// <param name="isDescending">ordering direction</param>
        /// <returns>collection of entity</returns>
        IEnumerable<T> FindAll(Expression<Func<T, object>> order, int pageIndex, int size, bool isDescending);

        #endregion FindAll

        #region First

        /// <summary>
        /// get first item in collection
        /// </summary>
        /// <returns>entity of <typeparamref name="T"/></returns>
        T First();

        /// <summary>
        /// get first item in query
        /// </summary>
        /// <param name="filter">filter definition</param>
        /// <returns>entity of <typeparamref name="T"/></returns>
        T First(FilterDefinition<T> filter);

        /// <summary>
        /// get first item in query as async
        /// </summary>
        /// <param name="filter"></param>
        /// <returns></returns>
        Task<T> FirstAsync(Expression<Func<T, bool>> filter);

        /// <summary>
        /// get first item in query
        /// </summary>
        /// <param name="filter">expression filter</param>
        /// <returns>entity of <typeparamref name="T"/></returns>
        T First(Expression<Func<T, bool>> filter);

        /// <summary>
        /// get first item in query with order
        /// </summary>
        /// <param name="filter">expression filter</param>
        /// <param name="order">ordering parameters</param>
        /// <returns>entity of <typeparamref name="T"/></returns>
        T First(Expression<Func<T, bool>> filter, Expression<Func<T, object>> order);

        /// <summary>
        /// get first item in query with order and direction
        /// </summary>
        /// <param name="filter">expression filter</param>
        /// <param name="order">ordering parameters</param>
        /// <param name="isDescending">ordering direction</param>
        /// <returns>entity of <typeparamref name="T"/></returns>
        T First(Expression<Func<T, bool>> filter, Expression<Func<T, object>> order, bool isDescending);

        #endregion First

        #region Get

        /// <summary>
        /// get by id
        /// </summary>
        /// <param name="id">id value</param>
        /// <returns>entity of <typeparamref name="T"/></returns>
        T Get(string id);

        #endregion Get

        #region Insert

        /// <summary>
        /// insert entity
        /// </summary>
        /// <param name="entity">entity</param>
        void Insert(T entity);

        /// <summary>
        /// insert entity
        /// </summary>
        /// <param name="entity">entity</param>
        Task InsertAsync(T entity);

        /// <summary>
        /// insert entity collection
        /// </summary>
        /// <param name="entities">collection of entities</param>
        void Insert(IEnumerable<T> entities);

        /// <summary>
        /// insert entity collection
        /// </summary>
        /// <param name="entities">collection of entities</param>
        Task InsertAsync(IEnumerable<T> entities);

        #endregion Insert

        #region Last

        /// <summary>
        /// get last item in collection
        /// </summary>
        /// <returns>entity of <typeparamref name="T"/></returns>
        T Last();

        /// <summary>
        /// get last item in query
        /// </summary>
        /// <param name="filter">filter definition</param>
        /// <returns>entity of <typeparamref name="T"/></returns>
        T Last(FilterDefinition<T> filter);

        /// <summary>
        /// get last item in query
        /// </summary>
        /// <param name="filter">expression filter</param>
        /// <returns>entity of <typeparamref name="T"/></returns>
        T Last(Expression<Func<T, bool>> filter);

        /// <summary>
        /// get last item in query with order
        /// </summary>
        /// <param name="filter">expression filter</param>
        /// <param name="order">ordering parameters</param>
        /// <returns>entity of <typeparamref name="T"/></returns>
        T Last(Expression<Func<T, bool>> filter, Expression<Func<T, object>> order);

        /// <summary>
        /// get last item in query with order and direction
        /// </summary>
        /// <param name="filter">expression filter</param>
        /// <param name="order">ordering parameters</param>
        /// <param name="isDescending">ordering direction</param>
        /// <returns>entity of <typeparamref name="T"/></returns>
        T Last(Expression<Func<T, bool>> filter, Expression<Func<T, object>> order, bool isDescending);

        #endregion Last

        #region Replace

        /// <summary>
        /// replace an existing entity
        /// </summary>
        /// <param name="entity">entity</param>
        bool Replace(T entity);

        /// <summary>
        /// replace an existing entity
        /// </summary>
        /// <param name="entity">entity</param>
        Task<bool> ReplaceAsync(T entity);

        /// <summary>
        /// replace collection of entities
        /// </summary>
        /// <param name="entities">collection of entities</param>
        void Replace(IEnumerable<T> entities);

        #endregion Replace

        #region FindOneAndUpdate

        /// <summary>
<<<<<<< HEAD
        /// find by filter definition and update with update definition
=======
        /// Find by filter definition and update with update definition
>>>>>>> 7fbf998c
        /// </summary>
        /// <param name="filter">filter definition</param>
        /// <param name="update">update definition</param>
        /// <param name="options">optional options like isUpsert</param>
        /// <returns>returns T</returns>
        T FindOneAndUpdate(FilterDefinition<T> filter, UpdateDefinition<T> update, FindOneAndUpdateOptions<T> options = null);

<<<<<<< HEAD
        /// <summary>
        /// find by filter definition and update with update definition async
        /// </summary>
        /// <param name="filter"></param>
        /// <param name="update"></param>
        /// <param name="options"></param>
        /// <returns></returns>
        Task<T> FindOneAndUpdateAsync(FilterDefinition<T> filter, UpdateDefinition<T> update, FindOneAndUpdateOptions<T> options = null);

=======
>>>>>>> 7fbf998c
        #endregion FindOneAndUpdate

        #region Update

        /// <summary>
        /// update an entity with updated fields
        /// </summary>
        /// <param name="id">id</param>
        /// <param name="updates">updated field(s)</param>
        /// <returns>true if successful, otherwise false</returns>
        bool Update(string id, params UpdateDefinition<T>[] updates);

        /// <summary>
        /// update an entity with updated fields
        /// </summary>
        /// <param name="entity">entity</param>
        /// <param name="updates">updated field(s)</param>
        /// <returns>true if successful, otherwise false</returns>
        bool Update(T entity, params UpdateDefinition<T>[] updates);

        /// <summary>
        /// update found entities by filter with updated fields
        /// </summary>
        /// <param name="filter">collection filter</param>
        /// <param name="updates">updated field(s)</param>
        /// <returns>true if successful, otherwise false</returns>
        bool Update(FilterDefinition<T> filter, params UpdateDefinition<T>[] updates);

        /// <summary>
        /// update found entities by filter with updated fields
        /// </summary>
        /// <param name="filter">collection filter</param>
        /// <param name="updates">updated field(s)</param>
        /// <returns>true if successful, otherwise false</returns>
        bool Update(Expression<Func<T, bool>> filter, params UpdateDefinition<T>[] updates);

        /// <summary>
        /// update a property field in an entity
        /// </summary>
        /// <typeparam name="TField">field type</typeparam>
        /// <param name="entity">entity</param>
        /// <param name="field">field</param>
        /// <param name="value">new value</param>
        /// <returns>true if successful, otherwise false</returns>
        bool Update<TField>(T entity, Expression<Func<T, TField>> field, TField value);

        /// <summary>
        /// update a property field in entities
        /// </summary>
        /// <typeparam name="TField">field type</typeparam>
        /// <param name="filter">filter</param>
        /// <param name="field">field</param>
        /// <param name="value">new value</param>
        /// <returns>true if successful, otherwise false</returns>
        bool Update<TField>(FilterDefinition<T> filter, Expression<Func<T, TField>> field, TField value);

        /// <summary>
        /// update a property field in an entity
        /// </summary>
        /// <typeparam name="TField">field type</typeparam>
        /// <param name="entity">entity</param>
        /// <param name="field">field</param>
        /// <param name="value">new value</param>
        Task<bool> UpdateAsync<TField>(T entity, Expression<Func<T, TField>> field, TField value);

        /// <summary>
        /// update an entity with updated fields
        /// </summary>
        /// <param name="id">id</param>
        /// <param name="updates">updated field(s)</param>
        Task<bool> UpdateAsync(string id, params UpdateDefinition<T>[] updates);

        /// <summary>
        /// update an entity with updated fields
        /// </summary>
        /// <param name="entity">entity</param>
        /// <param name="updates">updated field(s)</param>
        Task<bool> UpdateAsync(T entity, params UpdateDefinition<T>[] updates);

        /// <summary>
        /// update a property field in entities
        /// </summary>
        /// <typeparam name="TField">field type</typeparam>
        /// <param name="filter">filter</param>
        /// <param name="field">field</param>
        /// <param name="value">new value</param>
        Task<bool> UpdateAsync<TField>(FilterDefinition<T> filter, Expression<Func<T, TField>> field, TField value);

        /// <summary>
        /// update found entities by filter with updated fields
        /// </summary>
        /// <param name="filter">collection filter</param>
        /// <param name="updates">updated field(s)</param>
        Task<bool> UpdateAsync(FilterDefinition<T> filter, params UpdateDefinition<T>[] updates);

        /// <summary>
        /// update found entities by filter with updated fields
        /// </summary>
        /// <param name="filter">collection filter</param>
        /// <param name="updates">updated field(s)</param>
        Task<bool> UpdateAsync(Expression<Func<T, bool>> filter, params UpdateDefinition<T>[] updates);
        #endregion Update

        #endregion CRUD

        #region Utils
        /// <summary>
        /// validate if filter result exists
        /// </summary>
        /// <param name="filter">expression filter</param>
        /// <returns>true if exists, otherwise false</returns>
        bool Any(Expression<Func<T, bool>> filter);

        #region Count
        /// <summary>
        /// get number of filtered documents
        /// </summary>
        /// <param name="filter">expression filter</param>
        /// <returns>returns the count of documents that match the query for a collection or view.</returns>
        long Count(Expression<Func<T, bool>> filter);

        /// <summary>
        /// get number of filtered documents async
        /// </summary>
        /// <param name="filter">expression filter</param>
        /// <returns>returns the count of documents that match the query for a collection or view.</returns>
        Task<long> CountAsync(Expression<Func<T, bool>> filter);
        #endregion Count

        #region EstimatedCount
        /// <summary>
        /// get number of all documents in collection with options
        /// </summary>
        /// <param name="options">count options</param>
        /// <returns>returns the count of all documents in a collection or view with count options.</returns> 
        long EstimatedCount(EstimatedDocumentCountOptions options);

        /// <summary>
        /// get number of all documents in collection with options
        /// </summary>
        /// <param name="options">count options</param>
        /// <returns>returns the count of all documents in a collection or view with count options.</returns> 
        Task<long> EstimatedCountAsync(EstimatedDocumentCountOptions options);

        /// <summary>
        /// get number of all documents in collection
        /// </summary>
        /// <returns>returns the count of all documents in a collection or view.</returns>
        long EstimatedCount();

        /// <summary>
        /// get number of all documents in collection
        /// </summary>
        /// <returns>returns the count of all documents in a collection or view.</returns>
        Task<long> EstimatedCountAsync();
        #endregion EstimatedCount

        #endregion Utils
    }
}<|MERGE_RESOLUTION|>--- conflicted
+++ resolved
@@ -329,11 +329,7 @@
         #region FindOneAndUpdate
 
         /// <summary>
-<<<<<<< HEAD
         /// find by filter definition and update with update definition
-=======
-        /// Find by filter definition and update with update definition
->>>>>>> 7fbf998c
         /// </summary>
         /// <param name="filter">filter definition</param>
         /// <param name="update">update definition</param>
@@ -341,7 +337,6 @@
         /// <returns>returns T</returns>
         T FindOneAndUpdate(FilterDefinition<T> filter, UpdateDefinition<T> update, FindOneAndUpdateOptions<T> options = null);
 
-<<<<<<< HEAD
         /// <summary>
         /// find by filter definition and update with update definition async
         /// </summary>
@@ -351,8 +346,6 @@
         /// <returns></returns>
         Task<T> FindOneAndUpdateAsync(FilterDefinition<T> filter, UpdateDefinition<T> update, FindOneAndUpdateOptions<T> options = null);
 
-=======
->>>>>>> 7fbf998c
         #endregion FindOneAndUpdate
 
         #region Update
