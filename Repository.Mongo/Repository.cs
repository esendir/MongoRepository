﻿using System;
using System.IO;
using System.Linq;
using System.Net.Sockets;
using System.Threading.Tasks;
using System.Linq.Expressions;
using System.Collections.Generic;
// Nuget Microsoft
using Microsoft.Extensions.Configuration;
// Nuget Polly
using Polly;
using Polly.Retry;
// Nuget MongoDB
using MongoDB.Driver;

namespace Repository.Mongo
{
    /// <summary>
    /// repository implementation for mongo
    /// </summary>
    /// <typeparam name="T"></typeparam>
    public class Repository<T> : IRepository<T>
        where T : IEntity
    {
        #region MongoSpecific
        private IMongoCollection<T> _collection;
        private readonly IMongoDatabase _mongoDatabase;
        private readonly string _connectionString;
        private readonly string _collectionName;
        private readonly IConfiguration _config;
        private readonly IMongoClient _mongoClient;
        private readonly string _databaseName;

        /// <summary>
        /// if you already have mongo database and where collection name will be name of the repository
        /// </summary>
        /// <param name="mongoDatabase"></param>
        public Repository(IMongoDatabase mongoDatabase): this(mongoDatabase, null)
        {
        }

        /// <summary>
        /// if you already have mongo database
        /// </summary>
        /// <param name="mongoDatabase"></param>
        /// <param name="collectionName"></param>
        public Repository(IMongoDatabase mongoDatabase, string collectionName)
        {
            _mongoDatabase = mongoDatabase;
            _collectionName = collectionName;
        }

        /// <summary>
        /// if you already have mongo client and where collection name will be name of the repository
        /// </summary>
        /// <param name="mongoClient">mongo client object</param>
        /// <param name="databaseName">database name</param>
        public Repository(IMongoClient mongoClient, string databaseName) : this(mongoClient, databaseName, null)
        {
        }

        /// <summary>
        /// if you already have mongo client
        /// </summary>
        /// <param name="mongoClient">mongo client object</param>
        /// <param name="databaseName">database name</param>
        /// <param name="collectionName">collection name</param>
        public Repository(IMongoClient mongoClient, string databaseName, string collectionName)
        {
            _mongoClient = mongoClient;
            _databaseName = databaseName;
            _collectionName = collectionName;
        }

        /// <summary>
        /// where you need to define a connectionString with the name of repository
        /// </summary>
        /// <param name="config">config interface to read default settings</param>
        public Repository(IConfiguration config)
        {
            _config = config;
        }

        /// <summary>
        /// where collection name will be name of the repository
        /// </summary>
        /// <param name="connectionString">connection string</param>
        public Repository(string connectionString): this(connectionString, null)
        {
        }

        /// <summary>
        /// with custom settings
        /// </summary>
        /// <param name="connectionString">connection string</param>
        /// <param name="collectionName">collection name</param>
        public Repository(string connectionString, string collectionName)
        {
            _connectionString = connectionString;
            _collectionName = collectionName;
        }

        private IMongoCollection<T> GetCollection()
        {
            if(_mongoDatabase != null)
            {
                return Database<T>.GetCollection(_mongoDatabase, _collectionName);
            }

            if(_mongoClient != null)
            {
                return Database<T>.GetCollection(_mongoClient, _databaseName, _collectionName);
            }

            if(_config != null)
            {
                return Database<T>.GetCollection(_config);
            }

            return Database<T>.GetCollectionFromConnectionString(_connectionString, _collectionName);
        }

        /// <summary>
        /// mongo collection
        /// </summary>
        public IMongoCollection<T> Collection
        {
            get
            {
                if (_collection == null)
                    _collection = GetCollection();
                return _collection;

            }
        }

        /// <summary>
        /// filter for collection
        /// </summary>
        public FilterDefinitionBuilder<T> Filter
        {
            get
            {
                return Builders<T>.Filter;
            }
        }

        /// <summary>
        /// projector for collection
        /// </summary>
        public ProjectionDefinitionBuilder<T> Project
        {
            get
            {
                return Builders<T>.Projection;
            }
        }

        /// <summary>
        /// updater for collection
        /// </summary>
        public UpdateDefinitionBuilder<T> Updater
        {
            get
            {
                return Builders<T>.Update;
            }
        }

        private IFindFluent<T, T> Query(FilterDefinition<T> filter)
        {
            return Collection.Find(filter);
        }

        private IFindFluent<T, T> Query(Expression<Func<T, bool>> filter)
        {
            return Collection.Find(filter);
        }

        private IFindFluent<T, T> Query()
        {
            return Collection.Find(Filter.Empty);
        }

        #endregion MongoSpecific

        #region CRUD

        #region Delete

        /// <summary>
        /// delete entity
        /// </summary>
        /// <param name="entity">entity</param>
        public bool Delete(T entity)
        {
            return Delete(entity.Id);
        }

        /// <summary>
        /// delete entity
        /// </summary>
        /// <param name="entity">entity</param>
        public Task<bool> DeleteAsync(T entity)
        {
            return Task.Run(() =>
            {
                return Delete(entity);
            });
        }

        /// <summary>
        /// delete by id
        /// </summary>
        /// <param name="id">id</param>
        public virtual bool Delete(string id)
        {
            return Retry(() =>
            {
                return Collection.DeleteOne(i => i.Id == id).IsAcknowledged;
            });
        }

        /// <summary>
        /// delete by id
        /// </summary>
        /// <param name="id">id</param>
        public virtual Task<bool> DeleteAsync(string id)
        {
            return Retry(() =>
            {
                return Task.Run(() =>
                {
                    return Delete(id);
                });
            });
        }

        /// <summary>
        /// delete items with filter
        /// </summary>
        /// <param name="filter">expression filter</param>
        public bool Delete(Expression<Func<T, bool>> filter)
        {
            return Retry(() =>
            {
                return Collection.DeleteMany(filter).IsAcknowledged;
            });
        }

        /// <summary>
        /// delete items with filter
        /// </summary>
        /// <param name="filter">expression filter</param>
        public Task<bool> DeleteAsync(Expression<Func<T, bool>> filter)
        {
            return Retry(() =>
            {
                return Task.Run(() =>
                {
                    return Delete(filter);
                });
            });
        }

        /// <summary>
        /// delete all documents
        /// </summary>
        public virtual bool DeleteAll()
        {
            return Retry(() =>
            {
                return Collection.DeleteMany(Filter.Empty).IsAcknowledged;
            });
        }

        /// <summary>
        /// delete all documents
        /// </summary>
        public virtual Task<bool> DeleteAllAsync()
        {
            return Retry(() =>
            {
                return Task.Run(() =>
                {
                    return DeleteAll();
                });
            });
        }
        #endregion Delete
        
        #region Find
        /// <summary>
        /// find entities
        /// </summary>
        /// <param name="filter">expression filter</param>
        /// <returns>collection of entity</returns>
        public virtual IEnumerable<T> Find(FilterDefinition<T> filter)
        {
            return Query(filter).ToEnumerable();
        }

        /// <summary>
        /// find entities
        /// </summary>
        /// <param name="filter">expression filter</param>
        /// <returns>collection of entity</returns>
        public virtual IEnumerable<T> Find(Expression<Func<T, bool>> filter)
        {
            return Query(filter).ToEnumerable();
        }

        /// <summary>
        /// find entities with paging
        /// </summary>
        /// <param name="filter">expression filter</param>
        /// <param name="pageIndex">page index, based on 0</param>
        /// <param name="size">number of items in page</param>
        /// <returns>collection of entity</returns>
        public IEnumerable<T> Find(Expression<Func<T, bool>> filter, int pageIndex, int size)
        {
            return Find(filter, i => i.Id, pageIndex, size);
        }

        /// <summary>
        /// find entities with paging and ordering
        /// default ordering is descending
        /// </summary>
        /// <param name="filter">expression filter</param>
        /// <param name="order">ordering parameters</param>
        /// <param name="pageIndex">page index, based on 0</param>
        /// <param name="size">number of items in page</param>
        /// <returns>collection of entity</returns>
        public IEnumerable<T> Find(Expression<Func<T, bool>> filter, Expression<Func<T, object>> order, int pageIndex, int size)
        {
            return Find(filter, order, pageIndex, size, true);
        }

        /// <summary>
        /// find entities with paging and ordering in direction
        /// </summary>
        /// <param name="filter">expression filter</param>
        /// <param name="order">ordering parameters</param>
        /// <param name="pageIndex">page index, based on 0</param>
        /// <param name="size">number of items in page</param>
        /// <param name="isDescending">ordering direction</param>
        /// <returns>collection of entity</returns>
        public virtual IEnumerable<T> Find(Expression<Func<T, bool>> filter, Expression<Func<T, object>> order, int pageIndex, int size, bool isDescending)
        {
            return Retry(() =>
            {
                var query = Query(filter).Skip(pageIndex * size).Limit(size);
                return (isDescending ? query.SortByDescending(order) : query.SortBy(order)).ToEnumerable();
            });
        }

        #endregion Find

        #region FindAll

        /// <summary>
        /// fetch all items in collection
        /// </summary>
        /// <returns>collection of entity</returns>
        public virtual IEnumerable<T> FindAll()
        {
            return Retry(() =>
            {
                return Query().ToEnumerable();
            });
        }

        /// <summary>
        /// fetch all items in collection with paging
        /// </summary>
        /// <param name="pageIndex">page index, based on 0</param>
        /// <param name="size">number of items in page</param>
        /// <returns>collection of entity</returns>
        public IEnumerable<T> FindAll(int pageIndex, int size)
        {
            return FindAll(i => i.Id, pageIndex, size);
        }

        /// <summary>
        /// fetch all items in collection with paging and ordering
        /// default ordering is descending
        /// </summary>
        /// <param name="order">ordering parameters</param>
        /// <param name="pageIndex">page index, based on 0</param>
        /// <param name="size">number of items in page</param>
        /// <returns>collection of entity</returns>
        public IEnumerable<T> FindAll(Expression<Func<T, object>> order, int pageIndex, int size)
        {
            return FindAll(order, pageIndex, size, true);
        }

        /// <summary>
        /// fetch all items in collection with paging and ordering in direction
        /// </summary>
        /// <param name="order">ordering parameters</param>
        /// <param name="pageIndex">page index, based on 0</param>
        /// <param name="size">number of items in page</param>
        /// <param name="isDescending">ordering direction</param>
        /// <returns>collection of entity</returns>
        public virtual IEnumerable<T> FindAll(Expression<Func<T, object>> order, int pageIndex, int size, bool isDescending)
        {
            return Retry(() =>
            {
                var query = Query().Skip(pageIndex * size).Limit(size);
                return (isDescending ? query.SortByDescending(order) : query.SortBy(order)).ToEnumerable();
            });
        }

        #endregion FindAll

        #region First

        /// <summary>
        /// get first item in collection
        /// </summary>
        /// <returns>entity of <typeparamref name="T"/></returns>
        public T First()
        {
            return FindAll(i => i.Id, 0, 1, false).FirstOrDefault();
        }

        /// <summary>
        /// get first item in query
        /// </summary>
        /// <param name="filter">expression filter</param>
        /// <returns>entity of <typeparamref name="T"/></returns>
        public T First(FilterDefinition<T> filter)
        {
            return Find(filter).FirstOrDefault();
        }

        /// <summary>
        /// get first item in query as async
        /// </summary>
        /// <param name="filter"></param>
        /// <returns></returns>
        public async Task<T> FirstAsync(Expression<Func<T, bool>> filter)
        {
            return await Collection.Find(filter).FirstOrDefaultAsync();
        }

        /// <summary>
        /// get first item in query
        /// </summary>
        /// <param name="filter">expression filter</param>
        /// <returns>entity of <typeparamref name="T"/></returns>
        public T First(Expression<Func<T, bool>> filter)
        {
            return First(filter, i => i.Id);
        }

        /// <summary>
        /// get first item in query with order
        /// </summary>
        /// <param name="filter">expression filter</param>
        /// <param name="order">ordering parameters</param>
        /// <returns>entity of <typeparamref name="T"/></returns>
        public T First(Expression<Func<T, bool>> filter, Expression<Func<T, object>> order)
        {
            return First(filter, order, false);
        }

        /// <summary>
        /// get first item in query with order and direction
        /// </summary>
        /// <param name="filter">expression filter</param>
        /// <param name="order">ordering parameters</param>
        /// <param name="isDescending">ordering direction</param>
        /// <returns>entity of <typeparamref name="T"/></returns>
        public T First(Expression<Func<T, bool>> filter, Expression<Func<T, object>> order, bool isDescending)
        {
            return Find(filter, order, 0, 1, isDescending).FirstOrDefault();
        }

        #endregion First

        #region Get

        /// <summary>
        /// get by id
        /// </summary>
        /// <param name="id">id value</param>
        /// <returns>entity of <typeparamref name="T"/></returns>
        public virtual T Get(string id)
        {
            return Retry(() =>
            {
                return Find(i => i.Id == id).FirstOrDefault();
            });
        }

        #endregion Get

        #region Insert

        /// <summary>
        /// insert entity
        /// </summary>
        /// <param name="entity">entity</param>
        public virtual void Insert(T entity)
        {
            Retry(() =>
            {
                Collection.InsertOne(entity);
                return true;
            });
        }

        /// <summary>
        /// insert entity
        /// </summary>
        /// <param name="entity">entity</param>
        public virtual Task InsertAsync(T entity)
        {
            return Retry(() =>
            {
                return Collection.InsertOneAsync(entity);
            });
        }

        /// <summary>
        /// insert entity collection
        /// </summary>
        /// <param name="entities">collection of entities</param>
        public virtual void Insert(IEnumerable<T> entities)
        {
            Retry(() =>
            {
                Collection.InsertMany(entities);
                return true;
            });
        }

        /// <summary>
        /// insert entity collection
        /// </summary>
        /// <param name="entities">collection of entities</param>
        public virtual Task InsertAsync(IEnumerable<T> entities)
        {
            return Retry(() =>
            {
                return Collection.InsertManyAsync(entities);
            });
        }
        #endregion Insert

        #region Last

        /// <summary>
        /// get first item in collection
        /// </summary>
        /// <returns>entity of <typeparamref name="T"/></returns>
        public T Last()
        {
            return FindAll(i => i.Id, 0, 1, true).FirstOrDefault();
        }

        /// <summary>
        /// get last item in query
        /// </summary>
        /// <param name="filter">expression filter</param>
        /// <returns>entity of <typeparamref name="T"/></returns>
        public T Last(FilterDefinition<T> filter)
        {
            return Query(filter).SortByDescending(i => i.Id).FirstOrDefault();
        }

        /// <summary>
        /// get last item in query
        /// </summary>
        /// <param name="filter">expression filter</param>
        /// <returns>entity of <typeparamref name="T"/></returns>
        public T Last(Expression<Func<T, bool>> filter)
        {
            return Last(filter, i => i.Id);
        }

        /// <summary>
        /// get last item in query with order
        /// </summary>
        /// <param name="filter">expression filter</param>
        /// <param name="order">ordering parameters</param>
        /// <returns>entity of <typeparamref name="T"/></returns>
        public T Last(Expression<Func<T, bool>> filter, Expression<Func<T, object>> order)
        {
            return Last(filter, order, false);
        }

        /// <summary>
        /// get last item in query with order and direction
        /// </summary>
        /// <param name="filter">expression filter</param>
        /// <param name="order">ordering parameters</param>
        /// <param name="isDescending">ordering direction</param>
        /// <returns>entity of <typeparamref name="T"/></returns>
        public T Last(Expression<Func<T, bool>> filter, Expression<Func<T, object>> order, bool isDescending)
        {
            return First(filter, order, !isDescending);
        }

        #endregion Last

        #region Replace

        /// <summary>
        /// replace an existing entity
        /// </summary>
        /// <param name="entity">entity</param>
        public virtual bool Replace(T entity)
        {
            return Retry(() =>
            {
                return Collection.ReplaceOne(i => i.Id == entity.Id, entity).IsAcknowledged;
            });
        }

        /// <summary>
        /// replace an existing entity
        /// </summary>
        /// <param name="entity">entity</param>
        public virtual Task<bool> ReplaceAsync(T entity)
        {
            return Retry(() =>
            {
                return Task.Run(() =>
                {
                    return Replace(entity);
                });
            });
        }

        /// <summary>
        /// replace collection of entities
        /// </summary>
        /// <param name="entities">collection of entities</param>
        public void Replace(IEnumerable<T> entities)
        {
            foreach (T entity in entities)
            {
                Replace(entity);
            }
        }

        #endregion Replace

        #region FindOneAndUpdate
        
        /// <summary>
        /// find one and update
        /// </summary>
        /// <param name="filter"></param>
        /// <param name="update"></param>
        /// <param name="options"></param>
        /// <returns>return updated entity</returns>
        public T FindOneAndUpdate(FilterDefinition<T> filter, UpdateDefinition<T> update, FindOneAndUpdateOptions<T> options = null)
        {
            return Collection.FindOneAndUpdate(filter, update, options);
        }

<<<<<<< HEAD
        /// <summary>
        /// find one and update async
        /// </summary>
        /// <param name="filter"></param>
        /// <param name="update"></param>
        /// <param name="options"></param>
        /// <returns></returns>
        public async Task<T> FindOneAndUpdateAsync(FilterDefinition<T> filter, UpdateDefinition<T> update, FindOneAndUpdateOptions<T> options = null)
        {
            return await Collection.FindOneAndUpdateAsync(filter, update, options);
        }

=======
>>>>>>> 7fbf998c
        #endregion FindOneAndUpdate

        #region Update

        /// <summary>
        /// update a property field in an entity
        /// </summary>
        /// <typeparam name="TField">field type</typeparam>
        /// <param name="entity">entity</param>
        /// <param name="field">field</param>
        /// <param name="value">new value</param>
        /// <returns>true if successful, otherwise false</returns>
        public bool Update<TField>(T entity, Expression<Func<T, TField>> field, TField value)
        {
            return Update(entity, Updater.Set(field, value));
        }

        /// <summary>
        /// update a property field in an entity
        /// </summary>
        /// <typeparam name="TField">field type</typeparam>
        /// <param name="entity">entity</param>
        /// <param name="field">field</param>
        /// <param name="value">new value</param>
        public Task<bool> UpdateAsync<TField>(T entity, Expression<Func<T, TField>> field, TField value)
        {
            return Task.Run(() =>
            {
                return Update(entity, Updater.Set(field, value));
            });
        }

        /// <summary>
        /// update an entity with updated fields
        /// </summary>
        /// <param name="id">id</param>
        /// <param name="updates">updated field(s)</param>
        /// <returns>true if successful, otherwise false</returns>
        public virtual bool Update(string id, params UpdateDefinition<T>[] updates)
        {
            return Update(Filter.Eq(i => i.Id, id), updates);
        }

        /// <summary>
        /// update an entity with updated fields
        /// </summary>
        /// <param name="id">id</param>
        /// <param name="updates">updated field(s)</param>
        public virtual Task<bool> UpdateAsync(string id, params UpdateDefinition<T>[] updates)
        {
            return Task.Run(() =>
            {
                return Update(Filter.Eq(i => i.Id, id), updates);
            });
        }

        /// <summary>
        /// update an entity with updated fields
        /// </summary>
        /// <param name="entity">entity</param>
        /// <param name="updates">updated field(s)</param>
        /// <returns>true if successful, otherwise false</returns>
        public virtual bool Update(T entity, params UpdateDefinition<T>[] updates)
        {
            return Update(entity.Id, updates);
        }

        /// <summary>
        /// update an entity with updated fields
        /// </summary>
        /// <param name="entity">entity</param>
        /// <param name="updates">updated field(s)</param>
        public virtual Task<bool> UpdateAsync(T entity, params UpdateDefinition<T>[] updates)
        {
            return Task.Run(() =>
            {
                return Update(entity.Id, updates);
            });
        }

        /// <summary>
        /// update a property field in entities
        /// </summary>
        /// <typeparam name="TField">field type</typeparam>
        /// <param name="filter">filter</param>
        /// <param name="field">field</param>
        /// <param name="value">new value</param>
        /// <returns>true if successful, otherwise false</returns>
        public bool Update<TField>(FilterDefinition<T> filter, Expression<Func<T, TField>> field, TField value)
        {
            return Update(filter, Updater.Set(field, value));
        }

        /// <summary>
        /// update a property field in entities
        /// </summary>
        /// <typeparam name="TField">field type</typeparam>
        /// <param name="filter">filter</param>
        /// <param name="field">field</param>
        /// <param name="value">new value</param>
        public Task<bool> UpdateAsync<TField>(FilterDefinition<T> filter, Expression<Func<T, TField>> field, TField value)
        {
            return Task.Run(() =>
            {
                return Update(filter, Updater.Set(field, value));
            });
        }

        /// <summary>
        /// update found entities by filter with updated fields
        /// </summary>
        /// <param name="filter">collection filter</param>
        /// <param name="updates">updated field(s)</param>
        /// <returns>true if successful, otherwise false</returns>
        public bool Update(FilterDefinition<T> filter, params UpdateDefinition<T>[] updates)
        {
            return Retry(() =>
            {
                var update = Updater.Combine(updates).CurrentDate(i => i.ModifiedOn);
                return Collection.UpdateMany(filter, update.CurrentDate(i => i.ModifiedOn)).IsAcknowledged;
            });
        }

        /// <summary>
        /// update found entities by filter with updated fields
        /// </summary>
        /// <param name="filter">collection filter</param>
        /// <param name="updates">updated field(s)</param>
        public Task<bool> UpdateAsync(FilterDefinition<T> filter, params UpdateDefinition<T>[] updates)
        {
            return Retry(() =>
            {
                return Task.Run(() =>
                {
                    return Update(filter, updates);
                });
            });
        }

        /// <summary>
        /// update found entities by filter with updated fields
        /// </summary>
        /// <param name="filter">collection filter</param>
        /// <param name="updates">updated field(s)</param>
        /// <returns>true if successful, otherwise false</returns>
        public bool Update(Expression<Func<T, bool>> filter, params UpdateDefinition<T>[] updates)
        {
            return Retry(() =>
            {
                var update = Updater.Combine(updates).CurrentDate(i => i.ModifiedOn);
                return Collection.UpdateMany(filter, update).IsAcknowledged;
            });
        }

        /// <summary>
        /// update found entities by filter with updated fields
        /// </summary>
        /// <param name="filter">collection filter</param>
        /// <param name="updates">updated field(s)</param>
        public Task<bool> UpdateAsync(Expression<Func<T, bool>> filter, params UpdateDefinition<T>[] updates)
        {
            return Retry(() =>
            {
                return Task.Run(() =>
                {
                    return Update(filter, updates);
                });
            });
        }

        #endregion Update

        #endregion CRUD

        #region Utils

        /// <summary>
        /// validate if filter result exists
        /// </summary>
        /// <param name="filter">expression filter</param>
        /// <returns>true if exists, otherwise false</returns>
        public bool Any(Expression<Func<T, bool>> filter)
        {
            return Retry(() =>
            {
                return First(filter) != null;
            });
        }

        #region Count
        /// <summary>
        /// get number of filtered documents
        /// </summary>
        /// <param name="filter">expression filter</param>
        /// <returns>returns the count of documents that match the query for a collection or view.</returns>
        public long Count(Expression<Func<T, bool>> filter)
        {
            return Retry(() =>
            {
                return Collection.CountDocuments(filter);
            });
        }

        /// <summary>
        /// get number of filtered documents async
        /// </summary>
        /// <param name="filter">expression filter</param>
        /// <returns>returns the count of documents that match the query for a collection or view.</returns>
        public Task<long> CountAsync(Expression<Func<T, bool>> filter)
        {
            return Retry(() =>
            {
                return Collection.CountDocumentsAsync(filter);
            });
        }
        #endregion Count

        #region EstimatedCount
        /// <summary>
        /// get number of all documents in collection
        /// </summary>
        /// <param name="options">count options</param>
        /// <returns>returns the count of all documents in a collection or view with count options.</returns>        
        public long EstimatedCount(EstimatedDocumentCountOptions options)
        {
            return Retry(() =>
            {
                return Collection.EstimatedDocumentCount(options);
            });
        }

        /// <summary>
        /// get number of all documents in collection
        /// </summary>
        /// <param name="options">count options</param>
        /// <returns>returns the count of all documents in a collection or view with count options.</returns>        
        public Task<long> EstimatedCountAsync(EstimatedDocumentCountOptions options)
        {
            return Retry(() =>
            {
                return Collection.EstimatedDocumentCountAsync(options);
            });
        }

        /// <summary>
        /// get number of all documents in collection
        /// </summary>
        /// <returns>returns the count of all documents in a collection or view.</returns>
        public long EstimatedCount()
        {
            return Retry(() =>
            {
                return Collection.EstimatedDocumentCount();
            });
        }

        /// <summary>
        /// get number of all documents in collection
        /// </summary>
        /// <returns>returns the count of all documents in a collection or view.</returns>
        public Task<long> EstimatedCountAsync()
        {
            return Retry(() =>
            {
                return Collection.EstimatedDocumentCountAsync();
            });
        }
        #endregion Estimated Count

        #endregion Utils

        #region RetryPolicy
        /// <summary>
        /// retry operation for three times if IOException occurs
        /// </summary>
        /// <typeparam name="TResult">return type</typeparam>
        /// <param name="action">action</param>
        /// <returns>action result</returns>
        /// <example>
        /// return Retry(() => 
        /// { 
        ///     do_something;
        ///     return something;
        /// });
        /// </example>
        protected virtual TResult Retry<TResult>(Func<TResult> action)
        {
            return RetryPolicy
                .Handle<MongoConnectionException>(i => i.InnerException.GetType() == typeof(IOException) ||
                                                       i.InnerException.GetType() == typeof(SocketException))
                .Retry(3)
                .Execute(action);
        }
        #endregion
    }
}<|MERGE_RESOLUTION|>--- conflicted
+++ resolved
@@ -662,7 +662,6 @@
             return Collection.FindOneAndUpdate(filter, update, options);
         }
 
-<<<<<<< HEAD
         /// <summary>
         /// find one and update async
         /// </summary>
@@ -675,8 +674,6 @@
             return await Collection.FindOneAndUpdateAsync(filter, update, options);
         }
 
-=======
->>>>>>> 7fbf998c
         #endregion FindOneAndUpdate
 
         #region Update
